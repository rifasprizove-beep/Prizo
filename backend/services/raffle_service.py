--- conflicted
+++ resolved
@@ -37,7 +37,7 @@
         try:
             (
                 self.client.table("tickets")
-                .update({"reserved_until": None, "email": None})
+                .update({"reserved_until": None, "email": None, "reserved_by": None})
                 .eq("raffle_id", raffle_id)
                 .eq("verified", False)
                 .lt("reserved_until", now_iso)
@@ -140,7 +140,7 @@
             .select("id", count="exact")
             .eq("raffle_id", raffle_id)
             .eq("verified", False)
-            .gt("reserved_until", now_iso)   # ✅ solo futuro
+            .gt("reserved_until", now_iso)
             .execute()
         )
         return q.count or 0
@@ -508,12 +508,12 @@
 
     # ---------- Tickets ----------
     def reserve_tickets(
-            self,
-            qty: int = 0,
-            raffle_id: Optional[str] = None,
-            ticket_ids: Optional[List[str]] = None,
-            ticket_numbers: Optional[List[int]] = None,
-        ) -> Dict[str, Any]:
+        self,
+        qty: int = 0,
+        raffle_id: Optional[str] = None,
+        ticket_ids: Optional[List[str]] = None,
+        ticket_numbers: Optional[List[int]] = None,
+    ) -> Dict[str, Any]:
         """
         Reserva anónima: NO guarda email. Devuelve hold_id para 'reclamar' en pago.
         - ticket_ids: intenta reservar esos IDs si están libres.
@@ -759,13 +759,11 @@
 
         return {"hold_id": hold_id, "tickets": rows}
 
-
-
     def mark_paid(self, ticket_ids: List[str], payment_ref: str):
         if not ticket_ids:
             return
         self.client.table("tickets").update(
-            {"verified": True, "reference": payment_ref, "reserved_until": None}
+            {"verified": True, "reference": payment_ref, "reserved_until": None, "reserved_by": None}
         ).in_("id", ticket_ids).execute()
 
     # ---------- Pagos (sin reserva previa) ----------
@@ -790,7 +788,7 @@
             raise ValueError("No hay rifa activa para registrar pagos.")
 
         # --- Precio del ticket en USD ---
-        unit_price_usd = self._extract_ticket_price(raffle) or 0
+        unit_price_usd = cents_to_usd(raffle["ticket_price_cents"])
         total_usd = round2(unit_price_usd * quantity)
 
         # --- Calculamos monto en Bs y congelamos tasa del día ---
@@ -817,14 +815,23 @@
             raise RuntimeError("No se pudo registrar el pago.")
         payment_id = presp.data[0]["id"]
 
-        # --- Asociamos tickets si es necesario ---
-        tickets = self.reserve_tickets(email, qty=quantity, raffle_id=raffle["id"])
-        ticket_ids = [t["id"] for t in tickets]
-        links = [{"payment_id": payment_id, "ticket_id": tid} for tid in ticket_ids]
-        self.client.table("payment_tickets").insert(links).execute()
+        # --- Reserva inmediata (anónima) y asociación de tickets ---
+        res = self.reserve_tickets(qty=quantity, raffle_id=raffle["id"])
+        ticket_ids = [t["id"] for t in (res.get("tickets") or [])]
+        if ticket_ids:
+            links = [{"payment_id": payment_id, "ticket_id": tid} for tid in ticket_ids]
+            self.client.table("payment_tickets").insert(links).execute()
+
+            # opcional: asignar email y mantener ventana mientras verifica admin
+            try:
+                new_until = (self._now_utc() + dt.timedelta(minutes=10)).isoformat().replace("+00:00", "Z")
+                self.client.table("tickets").update(
+                    {"reserved_until": new_until, "email": (email or "").strip().lower(), "reserved_by": None}
+                ).in_("id", ticket_ids).execute()
+            except Exception:
+                pass
 
         return {"payment_id": payment_id, "status": "pending", "amount_ves": amount_ves, "rate_used": rate_used}
-
 
     # ---------- Pagos (con reserva previa) ----------
     def create_payment_for_reserved(
@@ -838,20 +845,17 @@
         document_id: Optional[str] = None,
         state: Optional[str] = None,
         phone: Optional[str] = None,
-        hold_id: Optional[str] = None,   # ⬅️ nuevo
+        hold_id: Optional[str] = None,   # ⬅️ requerido
     ) -> Dict[str, Any]:
-<<<<<<< HEAD
         """
         Crea un pago asociando tickets YA reservados.
         Valida que:
-        - Pertenecen a la rifa
-        - No están verificados
-        - La reserva no está vencida
-        - (Si existe email en fila) coincide con el email del pago
-        Además guarda el monto en Bs y la tasa usada (amount_ves, rate_used).
+          - Pertenecen a la rifa
+          - No están verificados
+          - La reserva no está vencida
+          - reserved_by coincide con hold_id
+          - (Si existe email en fila) coincide con el email del pago
         """
-=======
->>>>>>> 0b1e37fb
         if not ticket_ids:
             raise ValueError("Se requieren tickets reservados para registrar el pago.")
         if not hold_id:
@@ -867,7 +871,7 @@
 
         rows = (
             self.client.table("tickets")
-            .select("id, raffle_id, verified, reserved_until, reserved_by, email")
+            .select("id, raffle_id, verified, reserved_until, reserved_by, email, ticket_number")
             .in_("id", ticket_ids)
             .execute()
             .data or []
@@ -883,12 +887,13 @@
             ru = r.get("reserved_until")
             if not ru or ru <= now_iso:
                 raise ValueError("La reserva del ticket ha expirado.")
-<<<<<<< HEAD
-            # Si ya tenía email, debe coincidir con el del pago
-            if r.get("email") and (r["email"] or "").strip().lower() != email_norm:
+            if (r.get("reserved_by") or "") != hold_id:
+                raise ValueError("Algún ticket no pertenece a este hold_id.")
+            # Si ya tenía email, debe coincidir
+            if r.get("email") and r["email"] != email_norm:
                 raise ValueError("El email del pago no coincide con la reserva.")
 
-        # ---- Calcular monto en Bs y tasa (congelados al momento del pago)
+        # ---- Calcular monto en Bs y tasa "congelados"
         qty = len(ticket_ids)
         unit_price_usd = cents_to_usd(raffle["ticket_price_cents"])
         total_usd = round2(unit_price_usd * qty)
@@ -899,27 +904,6 @@
             "raffle_id": rid,
             "email": email_norm,
             "quantity": qty,
-=======
-            if (r.get("reserved_by") or "") != hold_id:
-                raise ValueError("Algún ticket no pertenece a este hold_id.")
-
-        # Asigna datos del comprador recién ahora y limpia reserved_by
-        try:
-            (
-                self.client.table("tickets")
-                .update({"email": (email or "").strip().lower(), "reserved_by": None})
-                .in_("id", ticket_ids)
-                .execute()
-            )
-        except Exception:
-            pass
-
-        # crea pago como antes...
-        pay = {
-            "raffle_id": rid,
-            "email": (email or "").strip().lower(),
-            "quantity": len(ticket_ids),
->>>>>>> 0b1e37fb
             "reference": reference,
             "evidence_url": evidence_url,
             "status": "pending",
@@ -927,7 +911,6 @@
             "document_id": document_id,
             "state": state,
             "phone": phone,
-            # nuevos campos "congelados"
             "amount_ves": amount_ves,
             "rate_used": rate_used,
         }
@@ -939,22 +922,15 @@
         links = [{"payment_id": payment_id, "ticket_id": tid} for tid in ticket_ids]
         self.client.table("payment_tickets").insert(links).execute()
 
-<<<<<<< HEAD
-        # Opcional: refrescar la reserva mientras verifica el admin
+        # Reclamar: asigna email y libera reserved_by; extender ventana mientras verifica admin
         try:
             new_until = (self._now_utc() + dt.timedelta(minutes=10)).isoformat().replace("+00:00", "Z")
             (
                 self.client.table("tickets")
-                .update({"reserved_until": new_until, "email": email_norm})
+                .update({"reserved_until": new_until, "email": email_norm, "reserved_by": None})
                 .in_("id", ticket_ids)
                 .execute()
             )
-=======
-        # opcional: refrescar ventana
-        try:
-            new_until = (self._now_utc() + dt.timedelta(minutes=10)).isoformat().replace("+00:00", "Z")
-            self.client.table("tickets").update({"reserved_until": new_until}).in_("id", ticket_ids).execute()
->>>>>>> 0b1e37fb
         except Exception:
             pass
 
@@ -966,8 +942,6 @@
             "rate_used": rate_used,
         }
 
-
-
     # ---------- Consultas ----------
     def check_status(self, ticket_number: Optional[int], reference: Optional[str], email: Optional[str]) -> List[Dict[str, Any]]:
         if not any([ticket_number, reference, email]):
@@ -980,7 +954,7 @@
             if reference:
                 query = query.eq("reference", reference)
             if email:
-                query = query.eq("email", email)
+                query = query.eq("email", (email or "").strip().lower())
             res = query.execute()
             for p in (res.data or []):
                 payment_ids.add(p["id"])
@@ -1027,7 +1001,9 @@
                     "reference": payment["reference"],
                     "ticket_numbers": sorted(numbers),
                     "status": payment["status"],
-                    "purchase_date": payment["created_at"],
+                    "purchase_date": payment.get("created_at"),
+                    "amount_ves": payment.get("amount_ves"),
+                    "rate_used": payment.get("rate_used"),
                 }
             )
         return final_result
